{
  "name": "ts-potrace",
  "type": "module",
  "version": "0.1.0",
  "description": "TypeScript implementation of potrace - transforming bitmaps into vector graphics",
  "author": "Chris Breuer <chris@stacksjs.org>",
  "license": "MIT",
  "homepage": "https://github.com/stacksjs/ts-potrace#readme",
  "repository": {
    "type": "git",
    "url": "git+https://github.com/stacksjs/ts-potrace.git"
  },
  "bugs": {
    "url": "https://github.com/stacksjs/ts-potrace/issues"
  },
  "keywords": ["typescript", "potrace", "svg", "vector", "bitmap", "tracing", "image", "processing"],
  "exports": {
    ".": {
      "types": "./dist/index.d.ts",
      "import": "./dist/index.js"
    },
    "./*": {
      "import": "./dist/*"
    }
  },
  "module": "./dist/index.js",
  "types": "./dist/index.d.ts",
  "files": ["README.md", "dist"],
  "scripts": {
    "build": "bun --bun build.ts",
    "fresh": "bunx rimraf node_modules/ bun.lock && bun i",
    "prepublishOnly": "bun --bun run build",
    "test": "bun test",
    "lint": "bunx --bun eslint .",
    "lint:fix": "bunx --bun eslint . --fix",
    "changelog": "bunx logsmith --verbose",
    "changelog:generate": "bunx logsmith --output CHANGELOG.md",
    "release": "bun run changelog:generate && bunx bumpx prompt --recursive",
    "postinstall": "bunx git-hooks",
    "dev:docs": "bun --bun vitepress dev docs",
    "build:docs": "bun --bun vitepress build docs",
    "preview:docs": "bun --bun vitepress preview docs",
    "typecheck": "bun --bun tsc --noEmit"
  },
  "dependencies": {
    "jimp": "^1.6.0"
  },
  "devDependencies": {
    "@stacksjs/bumpx": "^0.1.86",
    "@stacksjs/docs": "^0.70.23",
    "@stacksjs/eslint-config": "^4.10.2-beta.3",
    "@stacksjs/gitlint": "^0.1.5",
    "@stacksjs/logsmith": "^0.1.18",
    "@types/bun": "^1.2.23",
    "@types/jimp": "^0.2.28",
    "buddy-bot": "0.9.8",
    "bun-git-hooks": "^0.3.1",
    "bun-plugin-dtsx": "^0.21.12",
<<<<<<< HEAD
    "bunfig": "^0.15.0",
    "typescript": "^5.8.3"
=======
    "bunfig": "^0.8.5",
    "typescript": "^5.9.3"
>>>>>>> aa321731
  },
  "overrides": {
    "unconfig": "0.3.10"
  },
  "git-hooks": {
    "pre-commit": {
      "staged-lint": {
        "*.{js,ts,json,yaml,yml,md}": "bunx --bun eslint --fix"
      }
    },
    "commit-msg": "bunx gitlint --edit .git/COMMIT_EDITMSG"
  }
}<|MERGE_RESOLUTION|>--- conflicted
+++ resolved
@@ -56,13 +56,8 @@
     "buddy-bot": "0.9.8",
     "bun-git-hooks": "^0.3.1",
     "bun-plugin-dtsx": "^0.21.12",
-<<<<<<< HEAD
     "bunfig": "^0.15.0",
-    "typescript": "^5.8.3"
-=======
-    "bunfig": "^0.8.5",
     "typescript": "^5.9.3"
->>>>>>> aa321731
   },
   "overrides": {
     "unconfig": "0.3.10"
